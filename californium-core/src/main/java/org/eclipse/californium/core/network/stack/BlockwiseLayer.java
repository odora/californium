--- conflicted
+++ resolved
@@ -41,9 +41,6 @@
  *    Bosch Software Innovations GmbH - migrate to SLF4J
  *    Achim Kraus (Bosch Software Innovations GmbH) - keep original response, if
  *                                                    current request is the original
-<<<<<<< HEAD
- *    Pratheek Rai - changes for BERT 
-=======
  *    Achim Kraus (Bosch Software Innovations GmbH) - use uniformly the response 
  *                                                    source endpoint context
  *                                                    for next block requests
@@ -57,7 +54,7 @@
  *                                                    sendResponse
  *                                                    add health status logging
  *                                                    for blockwise transfers
->>>>>>> 7f147091
+ *    Pratheek Rai - changes for BERT 
  ******************************************************************************/
 package org.eclipse.californium.core.network.stack;
 
@@ -468,13 +465,8 @@
 		}
 	}
 
-<<<<<<< HEAD
-	protected void sendBlock1ErrorResponse(final KeyUri key, final Exchange exchange, final Request request,
-			final ResponseCode errorCode, final String message) {
-=======
-	private void sendBlock1ErrorResponse(KeyUri key, Block1BlockwiseStatus status, Exchange exchange, Request request,
+	protected void sendBlock1ErrorResponse(KeyUri key, Block1BlockwiseStatus status, Exchange exchange, Request request,
 			ResponseCode errorCode, String message) {
->>>>>>> 7f147091
 
 		BlockOption block1 = request.getOptions().getBlock1();
 		Response error = Response.createResponse(request, errorCode);
@@ -870,71 +862,10 @@
 					return;
 
 				} else if (block2.isM()) {
-
-<<<<<<< HEAD
-					} else if (block2.isM()) {
-
-						// request next block
-						requestNextBlock(exchange, response, key, status);
-					} else {
-=======
-					int currentSize = status.getCurrentSize();
-					// do late block size negotiation
-					int newSize, newSzx;
-					if (block2.getSzx() > preferredBlockSzx) {
-						newSize = preferredBlockSize;
-						newSzx = preferredBlockSzx;
-					} else {
-						newSize = currentSize;
-						newSzx = status.getCurrentSzx();
-					}
-					int nextNum = status.getCurrentNum() + currentSize / newSize;
-
-					Request request = exchange.getRequest();
-
-					Request block = new Request(request.getCode());
-					// do not enforce CON, since NON could make sense over SMS or similar transports
-					block.setType(request.getType());
-					block.setDestinationContext(response.getSourceContext());
-
-					/*
-					 * WARNING:
-					 * 
-					 * For Observe, the Matcher then will store the same
-					 * exchange under a different KeyToken in exchangesByToken,
-					 * which is cleaned up in the else case below.
-					 */
-					if (!response.isNotification()) {
-						block.setToken(response.getToken());
-					} else if (exchange.isNotification()) {
-						// Recreate cleanup message observer 
-						request.addMessageObserver(new CleanupMessageObserver(exchange));
-					}
-
-					// copy options
-					block.setOptions(new OptionSet(request.getOptions()));
-					block.getOptions().setBlock2(newSzx, false, nextNum);
-
-					// make sure NOT to use Observe for block retrieval
-					block.getOptions().removeObserve();
-
-					// copy message observers from original request so that they will be notified
-					// if something goes wrong with this blockwise request, e.g. if it times out
-					block.addMessageObservers(request.getMessageObservers());
-					// add an observer that cleans up the block2 transfer tracker if the
-					// block request fails
-					addBlock2CleanUpObserver(block, key, status);
-					
-
-					status.setCurrentNum(nextNum);
-
-					LOGGER.debug("requesting next Block2 [num={}]: {}", nextNum, block);
-					exchange.setCurrentRequest(block);
-					prepareBlock2Cleanup(status, key);
-					lower().sendRequest(exchange, block);
+					// request next block
+					requestNextBlock(exchange, response, key, status);
 
 				} else {
->>>>>>> 7f147091
 
 					// we have received the last block of the block2 transfer
 
@@ -998,17 +929,16 @@
 		 * exchange under a different KeyToken in exchangesByToken,
 		 * which is cleaned up in the else case below.
 		 */
-		if (!response.getOptions().hasObserve()) {
+		if (!response.isNotification()) {
 			block.setToken(response.getToken());
+		} else if (exchange.isNotification()) {
+			// Recreate cleanup message observer 
+			request.addMessageObserver(new CleanupMessageObserver(exchange));
 		}
 
 		// copy options
 		block.setOptions(new OptionSet(request.getOptions()));
 		block.getOptions().setBlock2(newSzx, false, nextNum);
-		if (response.getOptions().getETagCount() > 0) {
-			// use ETag provided by peer
-			block.getOptions().addETag(response.getOptions().getETags().get(0));
-		}
 
 		// make sure NOT to use Observe for block retrieval
 		block.getOptions().removeObserve();
@@ -1018,7 +948,7 @@
 		block.addMessageObservers(request.getMessageObservers());
 		// add an observer that cleans up the block2 transfer tracker if the
 		// block request fails
-		addBlock2CleanUpObserver(block, key);
+		addBlock2CleanUpObserver(block, key, status);
 
 		status.setCurrentNum(nextNum);
 
@@ -1026,7 +956,6 @@
 		exchange.setCurrentRequest(block);
 		prepareBlock2Cleanup(status, key);
 		lower().sendRequest(exchange, block);
-		
 
 	}
 
@@ -1065,13 +994,8 @@
 		}
 	}
 
-<<<<<<< HEAD
 	protected Block1BlockwiseStatus getInboundBlock1Status(final KeyUri key, final Exchange exchange, final Request request) {
-
-=======
-	private Block1BlockwiseStatus getInboundBlock1Status(final KeyUri key, final Exchange exchange, final Request request) {
 		Block1BlockwiseStatus status;
->>>>>>> 7f147091
 		synchronized (block1Transfers) {
 			status = block1Transfers.get(key);
 			if (status == null) {
@@ -1087,14 +1011,10 @@
 		return status;
 	}
 
-<<<<<<< HEAD
 	protected Block1BlockwiseStatus resetInboundBlock1Status(final KeyUri key, final Exchange exchange, final Request request) {
 
-=======
-	private Block1BlockwiseStatus resetInboundBlock1Status(final KeyUri key, final Exchange exchange, final Request request) {
 		Block1BlockwiseStatus removedStatus;
 		Block1BlockwiseStatus newStatus;
->>>>>>> 7f147091
 		synchronized (block1Transfers) {
 			removedStatus = block1Transfers.remove(key);
 			LOGGER.warn("inbound block1 transfer reset at {} by peer: {}", removedStatus, request);
@@ -1155,7 +1075,7 @@
 		return key;
 	}
 
-	private Block2BlockwiseStatus resetOutboundBlock2Status(KeyUri key, Exchange exchange, Response response) {
+	protected Block2BlockwiseStatus resetOutboundBlock2Status(KeyUri key, Exchange exchange, Response response) {
 		Block2BlockwiseStatus previousStatus;
 		Block2BlockwiseStatus newStatus;
 		synchronized (block2Transfers) {
@@ -1185,13 +1105,9 @@
 		}
 	}
 
-<<<<<<< HEAD
-	protected Block1BlockwiseStatus clearBlock1Status(final KeyUri key) {
-=======
-	private Block1BlockwiseStatus clearBlock1Status(KeyUri key, Block1BlockwiseStatus status) {
+	protected Block1BlockwiseStatus clearBlock1Status(KeyUri key, Block1BlockwiseStatus status) {
 		int size;
 		Block1BlockwiseStatus removedTracker;
->>>>>>> 7f147091
 		synchronized (block1Transfers) {
 			removedTracker = block1Transfers.remove(key, status);
 			size = block1Transfers.size();
@@ -1203,13 +1119,9 @@
 		return removedTracker;
 	}
 
-<<<<<<< HEAD
-	protected Block2BlockwiseStatus clearBlock2Status(final KeyUri key) {
-=======
-	private Block2BlockwiseStatus clearBlock2Status(KeyUri key, Block2BlockwiseStatus status) {
+	protected Block2BlockwiseStatus clearBlock2Status(KeyUri key, Block2BlockwiseStatus status) {
 		int size;
 		Block2BlockwiseStatus removedTracker;
->>>>>>> 7f147091
 		synchronized (block2Transfers) {
 			removedTracker = block2Transfers.remove(key, status);
 			size = block2Transfers.size();
@@ -1285,12 +1197,8 @@
 		status.setBlockCleanupHandle(taskHandle);
 	}
 
-<<<<<<< HEAD
-	protected MessageObserver addBlock1CleanUpObserver(final Message message, final KeyUri key) {
-=======
-	private MessageObserver addBlock1CleanUpObserver(final Request message, final KeyUri key,
+	protected MessageObserver addBlock1CleanUpObserver(final Request message, final KeyUri key,
 			final Block1BlockwiseStatus status) {
->>>>>>> 7f147091
 
 		MessageObserver observer = new MessageObserverAdapter() {
 
@@ -1308,12 +1216,8 @@
 		return observer;
 	}
 
-<<<<<<< HEAD
-	protected MessageObserver addBlock2CleanUpObserver(final Message message, final KeyUri key) {
-=======
-	private MessageObserver addBlock2CleanUpObserver(final Request message, final KeyUri key,
+	protected MessageObserver addBlock2CleanUpObserver(final Request message, final KeyUri key,
 			final Block2BlockwiseStatus status) {
->>>>>>> 7f147091
 
 		MessageObserver observer = new MessageObserverAdapter() {
 
